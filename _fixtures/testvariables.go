package main

import "fmt"

type FooBar struct {
	Baz int
	Bur string
}

// same member names, different order / types
type FooBar2 struct {
	Bur int
	Baz string
}

func barfoo() {
	a1 := "bur"
	fmt.Println(a1)
}

func foobar(baz string, bar FooBar) {
	var (
<<<<<<< HEAD
		a1  = "foofoofoofoofoofoofoofoo"
=======
		a1  = "foofoofoofoofoofoo"
>>>>>>> 67ad85fe
		a2  = 6
		a3  = 7.23
		a4  = [2]int{1, 2}
		a5  = []int{1, 2, 3, 4, 5}
		a6  = FooBar{Baz: 8, Bur: "word"}
		a7  = &FooBar{Baz: 5, Bur: "strum"}
		a8  = FooBar2{Bur: 10, Baz: "feh"}
		a9  = (*FooBar)(nil)
		a10 = a1[2:5]
		neg = -1
		i8  = int8(1)
		f32 = float32(1.2)
		i32 = [2]int32{1, 2}
	)

	barfoo()
	fmt.Println(a1, a2, a3, a4, a5, a6, a7, a8, a9, a10, baz, neg, i8, f32, i32, bar)
}

func main() {
	foobar("bazburzum", FooBar{Baz: 10, Bur: "lorem"})
}<|MERGE_RESOLUTION|>--- conflicted
+++ resolved
@@ -20,11 +20,7 @@
 
 func foobar(baz string, bar FooBar) {
 	var (
-<<<<<<< HEAD
-		a1  = "foofoofoofoofoofoofoofoo"
-=======
 		a1  = "foofoofoofoofoofoo"
->>>>>>> 67ad85fe
 		a2  = 6
 		a3  = 7.23
 		a4  = [2]int{1, 2}
